--- conflicted
+++ resolved
@@ -128,13 +128,9 @@
                 for feed in entry.feeds:
                     if utils.get_domain(feed) in self._feed_domains:
                         pending.append(("process feed " + feed,
-<<<<<<< HEAD
-                                        self.process_feed(feed)))
+                                        self.process_feed(feed, send_mentions=send_mentions)))
                     else:
                         LOGGER.info("Ignoring non-local feed %s", feed)
-=======
-                                        self.process_feed(feed, send_mentions=send_mentions)))
->>>>>>> 26e18d80
 
         LOGGER.debug("--- finish process_entry %s", url)
 
