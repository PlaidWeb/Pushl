--- conflicted
+++ resolved
@@ -8,11 +8,7 @@
 from bs4 import BeautifulSoup
 
 from . import caching
-<<<<<<< HEAD
 from .common import session
-=======
-from .common import session as requests
->>>>>>> 9a847255
 
 LOGGER = logging.getLogger(__name__)
 SCHEMA_VERSION = 1
