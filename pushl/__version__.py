<<<<<<< HEAD
""" version """
__version__ = "0.3.1"
=======
""" Current version """
__version__ = "0.3.0"

USER_AGENT = "Pushl/{}; +https://github.com/PlaidWeb/Pushl".format(__version__)
>>>>>>> d2665410
<|MERGE_RESOLUTION|>--- conflicted
+++ resolved
@@ -1,9 +1,2 @@
-<<<<<<< HEAD
-""" version """
-__version__ = "0.3.1"
-=======
 """ Current version """
-__version__ = "0.3.0"
-
-USER_AGENT = "Pushl/{}; +https://github.com/PlaidWeb/Pushl".format(__version__)
->>>>>>> d2665410
+__version__ = "0.3.0"